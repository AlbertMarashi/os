--- conflicted
+++ resolved
@@ -1,15 +1,5 @@
 #![no_std]
 #![no_main]
-<<<<<<< HEAD
-#![feature(
-    panic_info_message,
-    // llvm_asm,
-    lang_items
-)]
-
-use core::arch::{global_asm, asm};
-
-=======
 // This feature is now stable since Rust 1.81.0
 // #![feature(panic_info_message)]
 #![feature(allocator_api)]
@@ -19,7 +9,6 @@
 // This is the entry point of the kernel.
 //
 // Inject the assembly code into the binary.
->>>>>>> 2531c9de
 global_asm!(include_str!("boot.s"));
 
 #[macro_use]
@@ -27,60 +16,18 @@
 mod drivers;
 mod kernel;
 
-<<<<<<< HEAD
-// ///////////////////////////////////
-// / LANGUAGE STRUCTURES / FUNCTIONS
-// ///////////////////////////////////
-#[no_mangle]
-#[lang = "eh_personality"]
-extern fn eh_personality() {}
-
-#[panic_handler]
-fn panic(info: &core::panic::PanicInfo) -> ! {
-    print!("Aborting: ");
-    if let Some(p) = info.location() {
-        println!(
-            "line {}, file {}: {}",
-            p.line(),
-            p.file(),
-            info.message().unwrap()
-        );
-    } else {
-        println!("no information available.");
-    }
-    abort();
-}
-#[no_mangle]
-extern "C" fn abort() -> ! {
-    loop {
-        unsafe {
-            asm!("wfi");
-        }
-    }
-}
-=======
 use core::arch::global_asm;
 pub use utils::print;
->>>>>>> 2531c9de
 
 use crate::print::TextColor;
 
 // Entry point for the kernel
 #[no_mangle]
-<<<<<<< HEAD
-extern "C" fn kmain() -> ! {
-    // Main should initialize all sub-systems and get
-    // ready to start scheduling. The last thing this
-    // should do is start the timer.
-    let mut uart = uart::Uart::new(0x1000_0000);
-    uart.init();
-=======
 pub extern "C" fn kmain() -> ! {
     utils::welcome::print_welcome_message();
 
     // Run minimal kernel initialization
     let kernel = kernel::init_kernel();
->>>>>>> 2531c9de
 
     section!("KERNEL", "Kernel initialized");
     end_section!();
