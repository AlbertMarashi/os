--- conflicted
+++ resolved
@@ -4,19 +4,6 @@
     -machine virt
     -cpu rv64
     -smp 4
-<<<<<<< HEAD
-    -serial mon:stdio
-    -nographic
-    -m 128M
-    -bios none
-    -drive if=none,format=raw,file=hdd.dsk,id=disk_1
-    -device virtio-blk-device,drive=disk_1
-    -device virtio-gpu-device
-    -device virtio-rng-device
-    -device virtio-net-device
-    -device virtio-tablet-device
-    -device virtio-keyboard-device
-=======
     -nographic          # No GUI
     -serial stdio       # Serial output on stdio
     -monitor none       # Disable combined monitor mode
@@ -27,7 +14,6 @@
     -device virtio-blk-device,drive=dr0
     -global virtio-mmio.force-legacy=false
     -device virtio-gpu
->>>>>>> 2531c9de
 )
 
 # FLAGS=(
